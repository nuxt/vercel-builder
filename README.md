--- conflicted
+++ resolved
@@ -10,11 +10,7 @@
 [![Dependencies][david-dm-src]][david-dm-href]
 [![Standard JS][standard-js-src]][standard-js-href]
 
-<<<<<<< HEAD
-The Now Nuxt.js Builder takes a [Nuxt.js application](https://nuxtjs.org), defined by a `nuxt.config` entrypoint and deploys it to Now2 serverless environment.
-=======
-This Now builder takes a [Nuxt.js application](https://nuxtjs.org), defined by a `nuxt.config.js` entrypoint and deploys it to Now v2 serverless environment.
->>>>>>> 60fd5615
+This Now builder takes a [Nuxt.js application](https://nuxtjs.org) defined by a `nuxt.config` entrypoint and deploys it to a Now v2 serverless environment.
 
 It features built-in caching of `node_modules` and the yarn global cache (even with dependency changes!) and multi-stage build for fast and small deployments.
 
@@ -75,17 +71,13 @@
 
 See [Deploying two Nuxt apps side-by-side](./examples/side-by-side/README.md) for details on deploying two nuxt apps in one Now Monorepo.
 
-<<<<<<< HEAD
 ## Using with TypeScript
 
 `now-builder` supports TypeScript runtime compilation, though it does so in a slightly different from `@nuxt/typescript-runtime`. It adds in a pre-compilation step as part of building the lambda for files not compiled by Webpack, such as `nuxt.config.ts`, local modules and serverMiddleware.
 
 References to original TS files in strings outside of `modules` or `serverMiddleware` may therefore cause unexpected errors.
 
-## Config
-=======
 ## Configuration
->>>>>>> 60fd5615
 
 ### `serverFiles`
 
@@ -105,7 +97,6 @@
 }
 ```
 
-<<<<<<< HEAD
 ### `tscConfig`
 
 - Type: `Object`
@@ -124,12 +115,7 @@
 }
 ```
 
-## Technical Details
-
-### Dependencies installation
-=======
 ## Technical details
->>>>>>> 60fd5615
 
 ### Dependency installation
 
