--- conflicted
+++ resolved
@@ -29,12 +29,8 @@
   "devDependencies": {
     "@now/build-utils": "^1.0.0",
     "@nuxt/types": "^0.3.4",
-<<<<<<< HEAD
-    "@nuxtjs/eslint-config": "^1.1.2",
+    "@nuxtjs/eslint-config": "^2.0.0",
     "@types/aws-lambda": "^8.10.35",
-=======
-    "@nuxtjs/eslint-config": "^2.0.0",
->>>>>>> c0f210d0
     "@types/execa": "^0.9.0",
     "@types/fs-extra": "^8.0.1",
     "@types/glob": "^7.1.1",
