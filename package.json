--- conflicted
+++ resolved
@@ -15,14 +15,9 @@
     "release": "standard-version && git push --follow-tags && npm publish"
   },
   "dependencies": {
-<<<<<<< HEAD
     "@now/node-bridge": "^1.0.0",
     "consola": "^2.5.7",
-=======
-    "@now/node-bridge": "^1.0.0-canary.2",
-    "consola": "^2.5.6",
     "esm": "^3.2.22",
->>>>>>> 8375b33e
     "execa": "^1.0.0",
     "fs-extra": "^7.0.1",
     "semver": "^5.6.0"
