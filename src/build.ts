--- conflicted
+++ resolved
@@ -4,11 +4,7 @@
 import { gte, gt } from 'semver'
 import consola from 'consola'
 
-<<<<<<< HEAD
 import { createLambda, download, FileFsRef, FileBlob, glob, getNodeVersion, getSpawnOptions, BuildOptions, Lambda, File } from '@now/build-utils'
-=======
-import { createLambda, download, FileFsRef, FileBlob, glob, getNodeVersion, getSpawnOptions, BuildOptions, Lambda, File, PackageJson } from '@now/build-utils'
->>>>>>> 745e3aa7
 import { Route } from '@now/routing-utils'
 
 import { exec, validateEntrypoint, globAndPrefix, preparePkgForProd, startStep, endStep, getNuxtConfig, getNuxtConfigName, MutablePackageJson } from './utils'
@@ -167,7 +163,7 @@
   await fs.symlink('node_modules_prod', 'node_modules')
 
   // Only keep core dependency
-  const nuxtDep = preparePkgForProd(pkg as any)
+  const nuxtDep = preparePkgForProd(pkg)
   await fs.writeJSON('package.json', pkg)
 
   if (isYarn) {
